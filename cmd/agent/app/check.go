// Unless explicitly stated otherwise all files in this repository are licensed
// under the Apache License Version 2.0.
// This product includes software developed at Datadog (https://www.datadoghq.com/).
// Copyright 2016-2019 Datadog, Inc.

package app

import (
	"encoding/json"
	"fmt"
	"runtime"
	"time"

	"github.com/fatih/color"
	"github.com/spf13/cobra"

	"github.com/DataDog/datadog-agent/cmd/agent/common"
	"github.com/DataDog/datadog-agent/pkg/aggregator"
	"github.com/DataDog/datadog-agent/pkg/autodiscovery"
	"github.com/DataDog/datadog-agent/pkg/collector"
	"github.com/DataDog/datadog-agent/pkg/collector/check"
	"github.com/DataDog/datadog-agent/pkg/config"
	"github.com/DataDog/datadog-agent/pkg/serializer"
	"github.com/DataDog/datadog-agent/pkg/status"
	"github.com/DataDog/datadog-agent/pkg/util"
)

var (
	checkRate  bool
	checkTimes int
	checkPause int
	checkName  string
	checkDelay int
	logLevel   string
	formatJSON bool
)

// Make the check cmd aggregator never flush by setting a very high interval
const checkCmdFlushInterval = time.Hour

func init() {
	AgentCmd.AddCommand(checkCmd)

	checkCmd.Flags().BoolVarP(&checkRate, "check-rate", "r", false, "check rates by running the check twice with a 1sec-pause between the 2 runs")
	checkCmd.Flags().IntVarP(&checkTimes, "check-times", "t", 1, "number of times to run the check")
	checkCmd.Flags().IntVar(&checkPause, "pause", 0, "pause between multiple runs of the check, in milliseconds")
	checkCmd.Flags().StringVarP(&logLevel, "log-level", "l", "", "set the log level (default 'off')")
	checkCmd.Flags().IntVarP(&checkDelay, "delay", "d", 100, "delay between running the check and grabbing the metrics in miliseconds")
	checkCmd.Flags().BoolVarP(&formatJSON, "json", "", false, "format aggregator and check runner output as json")
	checkCmd.SetArgs([]string{"checkName"})
}

var checkCmd = &cobra.Command{
	Use:   "check <check_name>",
	Short: "Run the specified check",
	Long:  `Use this to run a specific check with a specific rate`,
	RunE: func(cmd *cobra.Command, args []string) error {
		overrides := make(map[string]interface{})

		if flagNoColor {
			color.NoColor = true
		}

		if logLevel != "" {
			// Python calls config.Datadog.GetString("log_level")
			overrides["log_level"] = logLevel
		}

		// Global Agent configuration
		config.SetOverrides(overrides)
		err := common.SetupConfig(confFilePath)
		if err != nil {
			fmt.Printf("Cannot setup config, exiting: %v\n", err)
			return err
		}

		if logLevel == "" {
			if confFilePath != "" {
				logLevel = config.Datadog.GetString("log_level")
			} else {
				logLevel = "off"
			}
		}

		// Setup logger
		err = config.SetupLogger(logLevel, "", "", false, true, false)
		if err != nil {
			fmt.Printf("Cannot setup logger, exiting: %v\n", err)
			return err
		}

		if len(args) != 0 {
			checkName = args[0]
		} else {
			cmd.Help()
			return nil
		}

		hostname, err := util.GetHostname()
		if err != nil {
			fmt.Printf("Cannot get hostname, exiting: %v\n", err)
			return err
		}

		s := serializer.NewSerializer(common.Forwarder)
		agg := aggregator.InitAggregatorWithFlushInterval(s, hostname, "agent", checkCmdFlushInterval)
		common.SetupAutoConfig(config.Datadog.GetString("confd_path"))
		cs := collector.GetChecksByNameForConfigs(checkName, common.AC.GetAllConfigs())
		if len(cs) == 0 {
			for check, error := range autodiscovery.GetConfigErrors() {
				if checkName == check {
					fmt.Fprintln(color.Output, fmt.Sprintf("\n%s: invalid config for %s: %s", color.RedString("Error"), color.YellowString(check), error))
				}
			}
			for check, errors := range collector.GetLoaderErrors() {
				if checkName == check {
					fmt.Fprintln(color.Output, fmt.Sprintf("\n%s: could not load %s:", color.RedString("Error"), color.YellowString(checkName)))
					for loader, error := range errors {
						fmt.Fprintln(color.Output, fmt.Sprintf("* %s: %s", color.YellowString(loader), error))
					}
				}
			}
			for check, warnings := range autodiscovery.GetResolveWarnings() {
				if checkName == check {
					fmt.Fprintln(color.Output, fmt.Sprintf("\n%s: could not resolve %s config:", color.YellowString("Warning"), color.YellowString(check)))
					for _, warning := range warnings {
						fmt.Fprintln(color.Output, fmt.Sprintf("* %s", warning))
					}
				}
			}
			return fmt.Errorf("no valid check found")
		}

		if len(cs) > 1 {
			fmt.Println("Multiple check instances found, running each of them")
		}

		var instancesData []interface{}

		for _, c := range cs {
			s := runCheck(c, agg)

			// Sleep for a while to allow the aggregator to finish ingesting all the metrics/events/sc
			time.Sleep(time.Duration(checkDelay) * time.Millisecond)

			if formatJSON {
				aggregatorData := getMetricsData(agg)
				var collectorData map[string]interface{}

				collectorJSON, _ := status.GetCheckStatusJSON(c, s)
				json.Unmarshal(collectorJSON, &collectorData)

				checkRuns := collectorData["runnerStats"].(map[string]interface{})["Checks"].(map[string]interface{})[checkName].(map[string]interface{})

				// There is only one checkID per run so we'll just access that
				var runnerData map[string]interface{}
				for _, checkIDData := range checkRuns {
					runnerData = checkIDData.(map[string]interface{})
					break
				}

				instanceData := map[string]interface{}{
					"aggregator": aggregatorData,
					"runner":     runnerData,
				}
				instancesData = append(instancesData, instanceData)
			} else {
				printMetrics(agg)
				checkStatus, _ := status.GetCheckStatus(c, s)
				fmt.Println(string(checkStatus))
			}
		}

		if formatJSON {
			fmt.Fprintln(color.Output, fmt.Sprintf("=== %s ===", color.BlueString("JSON")))
			instancesJSON, _ := json.MarshalIndent(instancesData, "", "  ")
			fmt.Println(string(instancesJSON))
		} else if checkRate == false && checkTimes < 2 {
			color.Yellow("Check has run only once, if some metrics are missing you can try again with --check-rate to see any other metric if available.")
		}
		if runtime.GOOS == "windows" {
			printWindowsUserWarning("check")
		}

		return nil
	},
}

func runCheck(c check.Check, agg *aggregator.BufferedAggregator) *check.Stats {
	s := check.NewStats(c)
	times := checkTimes
	pause := checkPause
	if checkRate {
		if checkTimes > 2 {
			color.Yellow("The check-rate option is overriding check-times to 2")
		}
		if pause > 0 {
			color.Yellow("The check-rate option is overriding pause to 1000ms")
		}
		times = 2
		pause = 1000
	}
	for i := 0; i < times; i++ {
		t0 := time.Now()
		err := c.Run()
		warnings := c.GetWarnings()
		mStats, _ := c.GetMetricStats()
		s.Add(time.Since(t0), err, warnings, mStats)
		if pause > 0 && i < times-1 {
			time.Sleep(time.Duration(pause) * time.Millisecond)
		}
	}

	return s
}

func printMetrics(agg *aggregator.BufferedAggregator) {
	series := agg.GetSeries()
	if len(series) != 0 {
		fmt.Fprintln(color.Output, fmt.Sprintf("=== %s ===", color.BlueString("Series")))
		j, _ := json.MarshalIndent(series, "", "  ")
		fmt.Println(string(j))
	}

	sketches := agg.GetSketches()
	if len(sketches) != 0 {
		fmt.Fprintln(color.Output, fmt.Sprintf("=== %s ===", color.BlueString("Sketches")))
		j, _ := json.MarshalIndent(sketches, "", "  ")
		fmt.Println(string(j))
	}

	serviceChecks := agg.GetServiceChecks()
	if len(serviceChecks) != 0 {
		fmt.Fprintln(color.Output, fmt.Sprintf("=== %s ===", color.BlueString("Service Checks")))
		j, _ := json.MarshalIndent(serviceChecks, "", "  ")
		fmt.Println(string(j))
	}

	events := agg.GetEvents()
	if len(events) != 0 {
		fmt.Fprintln(color.Output, fmt.Sprintf("=== %s ===", color.BlueString("Events")))
		j, _ := json.MarshalIndent(events, "", "  ")
		fmt.Println(string(j))
	}
}

<<<<<<< HEAD
func getMetricsData(agg *aggregator.BufferedAggregator) map[string]interface{} {
	aggData := make(map[string]interface{})

	series := agg.GetSeries()
	if len(series) != 0 {
		// Workaround to get the raw sequence of metrics, see:
		// https://github.com/DataDog/datadog-agent/blob/b2d9527ec0ec0eba1a7ae64585df443c5b761610/pkg/metrics/series.go#L109-L122
		var data map[string]interface{}
		sj, _ := json.Marshal(series)
		json.Unmarshal(sj, &data)

		aggData["metrics"] = data["series"]
	}

	sketches := agg.GetSketches()
	if len(sketches) != 0 {
		aggData["sketches"] = sketches
	}

	serviceChecks := agg.GetServiceChecks()
	if len(serviceChecks) != 0 {
		aggData["service_checks"] = serviceChecks
	}

	events := agg.GetEvents()
	if len(events) != 0 {
		aggData["events"] = events
	}

	return aggData
=======
func printWindowsUserWarning(op string) {
	fmt.Printf("\n")
	color.Yellow("The %s command runs in a different user context than the running service\n", op)
	color.Yellow("This could affect the results of, if the command relies on specific permissions and/or user context\n")
	fmt.Printf("\n")
>>>>>>> dd999a4a
}<|MERGE_RESOLUTION|>--- conflicted
+++ resolved
@@ -244,7 +244,6 @@
 	}
 }
 
-<<<<<<< HEAD
 func getMetricsData(agg *aggregator.BufferedAggregator) map[string]interface{} {
 	aggData := make(map[string]interface{})
 
@@ -275,11 +274,10 @@
 	}
 
 	return aggData
-=======
+}
 func printWindowsUserWarning(op string) {
 	fmt.Printf("\n")
 	color.Yellow("The %s command runs in a different user context than the running service\n", op)
 	color.Yellow("This could affect the results of, if the command relies on specific permissions and/or user context\n")
 	fmt.Printf("\n")
->>>>>>> dd999a4a
 }