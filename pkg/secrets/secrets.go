--- conflicted
+++ resolved
@@ -198,12 +198,6 @@
 	info := &SecretInfo{ExecutablePath: secretBackendCommand}
 	info.populateRights()
 
-<<<<<<< HEAD
-	info := &SecretInfo{ExecutablePath: secretBackendCommand}
-	info.populateRights()
-
-=======
->>>>>>> dd999a4a
 	info.SecretsHandles = map[string][]string{}
 	for handle, originNames := range secretOrigin {
 		info.SecretsHandles[handle] = originNames.GetAll()
